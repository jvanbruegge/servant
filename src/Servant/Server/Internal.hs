--- conflicted
+++ resolved
@@ -30,7 +30,8 @@
                     rawQueryString, responseLBS)
 import Servant.API ( QueryParams, QueryParam, QueryFlag, ReqBody, Header
                    , MatrixParams, MatrixParam, MatrixFlag
-                   , Capture, Get, Delete, Put, Post, Patch, Raw, (:>), (:<|>)(..))
+                   , Capture, Get, Delete, Put, Post, Patch, Raw, (:>), (:<|>)(..)
+                   , Canonicalize)
 import Servant.API.ContentTypes ( AllCTRender(..), AcceptHeader(..)
                                    , AllCTUnrender(..),)
 import Servant.Common.Text (FromText, fromText)
@@ -160,16 +161,13 @@
   where pinfo = parsePathInfo r
 
 class HasServer layout where
-  type ServerT layout (m :: * -> *) :: *
-<<<<<<< HEAD
+  type ServerT' layout (m :: * -> *) :: *
+
   route :: Proxy layout -> Server' layout -> RoutingApplication
-=======
-  route :: Proxy layout -> Server layout -> RoutingApplication
-
-type Server layout = ServerT layout (EitherT (Int, String) IO)
->>>>>>> bd988443
-
-type Server' layout = ServerT layout (EitherT (Int, String) IO)
+
+type Server layout = Server' (Canonicalize layout)
+type Server' layout = ServerT' layout (EitherT (Int, String) IO)
+type ServerT layout m = ServerT' (Canonicalize layout) m
 
 -- * Instances
 
@@ -185,13 +183,9 @@
 -- >   where listAllBooks = ...
 -- >         postBook book = ...
 instance (HasServer a, HasServer b) => HasServer (a :<|> b) where
-<<<<<<< HEAD
-
-  type ServerT (a :<|> b) m = ServerT a m :<|> ServerT b m
-
-=======
-  type ServerT (a :<|> b) m = ServerT a m :<|> ServerT b m
->>>>>>> bd988443
+
+  type ServerT' (a :<|> b) m = ServerT' a m :<|> ServerT' b m
+
   route Proxy (a :<|> b) request respond =
     route pa a request $ \mResponse ->
       if isMismatch mResponse
@@ -224,8 +218,8 @@
 instance (KnownSymbol capture, FromText a, HasServer sublayout)
       => HasServer (Capture capture a :> sublayout) where
 
-  type ServerT (Capture capture a :> sublayout) m =
-     a -> ServerT sublayout m
+  type ServerT' (Capture capture a :> sublayout) m =
+     a -> ServerT' sublayout m
 
   route Proxy subserver request respond = case processedPathInfo request of
     (first : rest)
@@ -251,11 +245,8 @@
 -- painlessly error out if the conditions for a successful deletion
 -- are not met.
 instance HasServer Delete where
-<<<<<<< HEAD
-
-=======
->>>>>>> bd988443
-  type ServerT Delete m = m ()
+
+  type ServerT' Delete m = m ()
 
   route Proxy action request respond
     | pathIsEmpty request && requestMethod request == methodDelete = do
@@ -284,13 +275,9 @@
 -- list.
 instance ( AllCTRender ctypes a
          ) => HasServer (Get ctypes a) where
-<<<<<<< HEAD
-
-  type ServerT (Get ctypes a) m = m a
-
-=======
-  type ServerT (Get ctypes a) m = m a
->>>>>>> bd988443
+
+  type ServerT' (Get ctypes a) m = m a
+
   route Proxy action request respond
     | pathIsEmpty request && requestMethod request == methodGet = do
         e <- runEitherT action
@@ -330,8 +317,8 @@
 instance (KnownSymbol sym, FromText a, HasServer sublayout)
       => HasServer (Header sym a :> sublayout) where
 
-  type ServerT (Header sym a :> sublayout) m =
-    Maybe a -> ServerT sublayout m
+  type ServerT' (Header sym a :> sublayout) m =
+    Maybe a -> ServerT' sublayout m
 
   route Proxy subserver request respond = do
     let mheader = fromText . decodeUtf8 =<< lookup str (requestHeaders request)
@@ -354,11 +341,8 @@
 -- list.
 instance ( AllCTRender ctypes a
          ) => HasServer (Post ctypes a) where
-<<<<<<< HEAD
-
-=======
->>>>>>> bd988443
-  type ServerT (Post ctypes a) m = m a
+
+  type ServerT' (Post ctypes a) m = m a
 
   route Proxy action request respond
     | pathIsEmpty request && requestMethod request == methodPost = do
@@ -391,11 +375,8 @@
 -- list.
 instance ( AllCTRender ctypes a
          ) => HasServer (Put ctypes a) where
-<<<<<<< HEAD
-
-=======
->>>>>>> bd988443
-  type ServerT (Put ctypes a) m = m a
+
+  type ServerT' (Put ctypes a) m = m a
 
   route Proxy action request respond
     | pathIsEmpty request && requestMethod request == methodPut = do
@@ -428,11 +409,8 @@
 instance ( AllCTRender ctypes a
          , Typeable a
          , ToJSON a) => HasServer (Patch ctypes a) where
-<<<<<<< HEAD
-
-=======
->>>>>>> bd988443
-  type ServerT (Patch ctypes a) m = m a
+
+  type ServerT' (Patch ctypes a) m = m a
 
   route Proxy action request respond
     | pathIsEmpty request && requestMethod request == methodPost = do
@@ -476,8 +454,8 @@
 instance (KnownSymbol sym, FromText a, HasServer sublayout)
       => HasServer (QueryParam sym a :> sublayout) where
 
-  type ServerT (QueryParam sym a :> sublayout) m =
-    Maybe a -> ServerT sublayout m
+  type ServerT' (QueryParam sym a :> sublayout) m =
+    Maybe a -> ServerT' sublayout m
 
   route Proxy subserver request respond = do
     let querytext = parseQueryText $ rawQueryString request
@@ -514,8 +492,8 @@
 instance (KnownSymbol sym, FromText a, HasServer sublayout)
       => HasServer (QueryParams sym a :> sublayout) where
 
-  type ServerT (QueryParams sym a :> sublayout) m =
-    [a] -> ServerT sublayout m
+  type ServerT' (QueryParams sym a :> sublayout) m =
+    [a] -> ServerT' sublayout m
 
   route Proxy subserver request respond = do
     let querytext = parseQueryText $ rawQueryString request
@@ -547,8 +525,8 @@
 instance (KnownSymbol sym, HasServer sublayout)
       => HasServer (QueryFlag sym :> sublayout) where
 
-  type ServerT (QueryFlag sym :> sublayout) m =
-    Bool -> ServerT sublayout m
+  type ServerT' (QueryFlag sym :> sublayout) m =
+    Bool -> ServerT' sublayout m
 
   route Proxy subserver request respond = do
     let querytext = parseQueryText $ rawQueryString request
@@ -590,8 +568,8 @@
 instance (KnownSymbol sym, FromText a, HasServer sublayout)
       => HasServer (MatrixParam sym a :> sublayout) where
 
-  type ServerT (MatrixParam sym a :> sublayout) m =
-    Maybe a -> ServerT sublayout m
+  type ServerT' (MatrixParam sym a :> sublayout) m =
+    Maybe a -> ServerT' sublayout m
 
   route Proxy subserver request respond = case parsePathInfo request of
     (first : _)
@@ -628,8 +606,8 @@
 instance (KnownSymbol sym, FromText a, HasServer sublayout)
       => HasServer (MatrixParams sym a :> sublayout) where
 
-  type ServerT (MatrixParams sym a :> sublayout) m =
-    [a] -> ServerT sublayout m
+  type ServerT' (MatrixParams sym a :> sublayout) m =
+    [a] -> ServerT' sublayout m
 
   route Proxy subserver request respond = case parsePathInfo request of
     (first : _)
@@ -662,8 +640,8 @@
 instance (KnownSymbol sym, HasServer sublayout)
       => HasServer (MatrixFlag sym :> sublayout) where
 
-  type ServerT (MatrixFlag sym :> sublayout) m =
-    Bool -> ServerT sublayout m
+  type ServerT' (MatrixFlag sym :> sublayout) m =
+    Bool -> ServerT' sublayout m
 
   route Proxy subserver request respond =  case parsePathInfo request of
     (first : _)
@@ -690,13 +668,9 @@
 -- > server :: Server MyApi
 -- > server = serveDirectory "/var/www/images"
 instance HasServer Raw where
-<<<<<<< HEAD
-
-  type ServerT Raw m = Application
-
-=======
-  type ServerT Raw m = Application
->>>>>>> bd988443
+
+  type ServerT' Raw m = Application
+
   route Proxy rawApplication request respond =
     rawApplication request (respond . succeedWith)
 
@@ -723,8 +697,8 @@
 instance ( AllCTUnrender list a, HasServer sublayout
          ) => HasServer (ReqBody list a :> sublayout) where
 
-  type ServerT (ReqBody list a :> sublayout) m =
-    a -> ServerT sublayout m
+  type ServerT' (ReqBody list a :> sublayout) m =
+    a -> ServerT' sublayout m
 
   route Proxy subserver request respond = do
     -- See HTTP RFC 2616, section 7.2.1
@@ -743,13 +717,9 @@
 -- | Make sure the incoming request starts with @"/path"@, strip it and
 -- pass the rest of the request path to @sublayout@.
 instance (KnownSymbol path, HasServer sublayout) => HasServer (path :> sublayout) where
-<<<<<<< HEAD
-
-  type ServerT (path :> sublayout) m = ServerT sublayout m
-
-=======
-  type ServerT (path :> sublayout) m = ServerT sublayout m
->>>>>>> bd988443
+
+  type ServerT' (path :> sublayout) m = ServerT' sublayout m
+
   route Proxy subserver request respond = case processedPathInfo request of
     (first : rest)
       | first == cs (symbolVal proxyPath)
